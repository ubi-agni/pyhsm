--- conflicted
+++ resolved
@@ -3,13 +3,9 @@
 import threading
 import time
 
-<<<<<<< HEAD
 from hsm.core import State, Container, StateMachine, Event
-=======
-from hsm.core import StateMachine, State, Event
 from hsm.introspection import IntrospectionServer
 
->>>>>>> 9c7e92da
 import logging
 logging.getLogger('pysm').setLevel(logging.INFO)
 
@@ -174,11 +170,8 @@
     print(oven.state)
     assert oven.state == 'Off'
 
-<<<<<<< HEAD
-=======
     time.sleep(5)
     sis.stop()
->>>>>>> 9c7e92da
 
 if __name__ == '__main__':
     rospy.init_node('oven')
